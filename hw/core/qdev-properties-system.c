/*
 * qdev property parsing
 * (parts specific for qemu-system-*)
 *
 * This file is based on code from hw/qdev-properties.c from
 * commit 074a86fccd185616469dfcdc0e157f438aebba18,
 * Copyright (c) Gerd Hoffmann <kraxel@redhat.com> and other contributors.
 *
 * This work is licensed under the terms of the GNU GPL, version 2 or later.
 * See the COPYING file in the top-level directory.
 */

#include "qemu/osdep.h"
#include "net/net.h"
#include "hw/qdev.h"
#include "qapi/error.h"
#include "qapi/qmp/qerror.h"
#include "sysemu/block-backend.h"
#include "sysemu/blockdev.h"
#include "hw/block/block.h"
#include "net/hub.h"
#include "qapi/visitor.h"
#include "chardev/char-fe.h"
<<<<<<< HEAD
#include "sysemu/iothread.h"
=======
#include "sysemu/tpm_backend.h"
>>>>>>> 7a9dda0d

static void get_pointer(Object *obj, Visitor *v, Property *prop,
                        char *(*print)(void *ptr),
                        const char *name, Error **errp)
{
    DeviceState *dev = DEVICE(obj);
    void **ptr = qdev_get_prop_ptr(dev, prop);
    char *p;

    p = *ptr ? print(*ptr) : g_strdup("");
    visit_type_str(v, name, &p, errp);
    g_free(p);
}

static void set_pointer(Object *obj, Visitor *v, Property *prop,
                        void (*parse)(DeviceState *dev, const char *str,
                                      void **ptr, const char *propname,
                                      Error **errp),
                        const char *name, Error **errp)
{
    DeviceState *dev = DEVICE(obj);
    Error *local_err = NULL;
    void **ptr = qdev_get_prop_ptr(dev, prop);
    char *str;

    if (dev->realized) {
        qdev_prop_set_after_realize(dev, name, errp);
        return;
    }

    visit_type_str(v, name, &str, &local_err);
    if (local_err) {
        error_propagate(errp, local_err);
        return;
    }
    if (!*str) {
        g_free(str);
        *ptr = NULL;
        return;
    }
    parse(dev, str, ptr, prop->name, errp);
    g_free(str);
}

/* --- drive --- */

static void parse_drive(DeviceState *dev, const char *str, void **ptr,
                        const char *propname, Error **errp)
{
    BlockBackend *blk;
    bool blk_created = false;
    int ret;

    blk = blk_by_name(str);
    if (!blk) {
        BlockDriverState *bs = bdrv_lookup_bs(NULL, str, NULL);
        if (bs) {
            blk = blk_new(0, BLK_PERM_ALL);
            blk_created = true;

            ret = blk_insert_bs(blk, bs, errp);
            if (ret < 0) {
                goto fail;
            }
        }
    }
    if (!blk) {
        error_setg(errp, "Property '%s.%s' can't find value '%s'",
                   object_get_typename(OBJECT(dev)), propname, str);
        goto fail;
    }
    if (blk_attach_dev(blk, dev) < 0) {
        DriveInfo *dinfo = blk_legacy_dinfo(blk);

        if (dinfo && dinfo->type != IF_NONE) {
            error_setg(errp, "Drive '%s' is already in use because "
                       "it has been automatically connected to another "
                       "device (did you need 'if=none' in the drive options?)",
                       str);
        } else {
            error_setg(errp, "Drive '%s' is already in use by another device",
                       str);
        }
        goto fail;
    }

    *ptr = blk;

fail:
    if (blk_created) {
        /* If we need to keep a reference, blk_attach_dev() took it */
        blk_unref(blk);
    }
}

static void release_drive(Object *obj, const char *name, void *opaque)
{
    DeviceState *dev = DEVICE(obj);
    Property *prop = opaque;
    BlockBackend **ptr = qdev_get_prop_ptr(dev, prop);

    if (*ptr) {
        AioContext *ctx = blk_get_aio_context(*ptr);

        aio_context_acquire(ctx);
        blockdev_auto_del(*ptr);
        blk_detach_dev(*ptr, dev);
        aio_context_release(ctx);
    }
}

static char *print_drive(void *ptr)
{
    const char *name;

    name = blk_name(ptr);
    if (!*name) {
        BlockDriverState *bs = blk_bs(ptr);
        if (bs) {
            name = bdrv_get_node_name(bs);
        }
    }
    return g_strdup(name);
}

static void get_drive(Object *obj, Visitor *v, const char *name, void *opaque,
                      Error **errp)
{
    get_pointer(obj, v, opaque, print_drive, name, errp);
}

static void set_drive(Object *obj, Visitor *v, const char *name, void *opaque,
                      Error **errp)
{
    set_pointer(obj, v, opaque, parse_drive, name, errp);
}

const PropertyInfo qdev_prop_drive = {
    .name  = "str",
    .description = "Node name or ID of a block device to use as a backend",
    .get   = get_drive,
    .set   = set_drive,
    .release = release_drive,
};

/* --- character device --- */

static void get_chr(Object *obj, Visitor *v, const char *name, void *opaque,
                    Error **errp)
{
    DeviceState *dev = DEVICE(obj);
    CharBackend *be = qdev_get_prop_ptr(dev, opaque);
    char *p;

    p = g_strdup(be->chr && be->chr->label ? be->chr->label : "");
    visit_type_str(v, name, &p, errp);
    g_free(p);
}

static void set_chr(Object *obj, Visitor *v, const char *name, void *opaque,
                    Error **errp)
{
    DeviceState *dev = DEVICE(obj);
    Error *local_err = NULL;
    Property *prop = opaque;
    CharBackend *be = qdev_get_prop_ptr(dev, prop);
    Chardev *s;
    char *str;

    if (dev->realized) {
        qdev_prop_set_after_realize(dev, name, errp);
        return;
    }

    visit_type_str(v, name, &str, &local_err);
    if (local_err) {
        error_propagate(errp, local_err);
        return;
    }

    if (!*str) {
        g_free(str);
        be->chr = NULL;
        return;
    }

    s = qemu_chr_find(str);
    if (s == NULL) {
        error_setg(errp, "Property '%s.%s' can't find value '%s'",
                   object_get_typename(obj), prop->name, str);
    } else if (!qemu_chr_fe_init(be, s, errp)) {
        error_prepend(errp, "Property '%s.%s' can't take value '%s': ",
                      object_get_typename(obj), prop->name, str);
    }
    g_free(str);
}

static void release_chr(Object *obj, const char *name, void *opaque)
{
    DeviceState *dev = DEVICE(obj);
    Property *prop = opaque;
    CharBackend *be = qdev_get_prop_ptr(dev, prop);

    qemu_chr_fe_deinit(be, false);
}

const PropertyInfo qdev_prop_chr = {
    .name  = "str",
    .description = "ID of a chardev to use as a backend",
    .get   = get_chr,
    .set   = set_chr,
    .release = release_chr,
};

/* --- netdev device --- */
static void get_netdev(Object *obj, Visitor *v, const char *name,
                       void *opaque, Error **errp)
{
    DeviceState *dev = DEVICE(obj);
    Property *prop = opaque;
    NICPeers *peers_ptr = qdev_get_prop_ptr(dev, prop);
    char *p = g_strdup(peers_ptr->ncs[0] ? peers_ptr->ncs[0]->name : "");

    visit_type_str(v, name, &p, errp);
    g_free(p);
}

static void set_netdev(Object *obj, Visitor *v, const char *name,
                       void *opaque, Error **errp)
{
    DeviceState *dev = DEVICE(obj);
    Property *prop = opaque;
    NICPeers *peers_ptr = qdev_get_prop_ptr(dev, prop);
    NetClientState **ncs = peers_ptr->ncs;
    NetClientState *peers[MAX_QUEUE_NUM];
    Error *local_err = NULL;
    int queues, err = 0, i = 0;
    char *str;

    if (dev->realized) {
        qdev_prop_set_after_realize(dev, name, errp);
        return;
    }

    visit_type_str(v, name, &str, &local_err);
    if (local_err) {
        error_propagate(errp, local_err);
        return;
    }

    queues = qemu_find_net_clients_except(str, peers,
                                          NET_CLIENT_DRIVER_NIC,
                                          MAX_QUEUE_NUM);
    if (queues == 0) {
        err = -ENOENT;
        goto out;
    }

    if (queues > MAX_QUEUE_NUM) {
        error_setg(errp, "queues of backend '%s'(%d) exceeds QEMU limitation(%d)",
                   str, queues, MAX_QUEUE_NUM);
        goto out;
    }

    for (i = 0; i < queues; i++) {
        if (peers[i] == NULL) {
            err = -ENOENT;
            goto out;
        }

        if (peers[i]->peer) {
            err = -EEXIST;
            goto out;
        }

        if (ncs[i]) {
            err = -EINVAL;
            goto out;
        }

        ncs[i] = peers[i];
        ncs[i]->queue_index = i;
    }

    peers_ptr->queues = queues;

out:
    error_set_from_qdev_prop_error(errp, err, dev, prop, str);
    g_free(str);
}

const PropertyInfo qdev_prop_netdev = {
    .name  = "str",
    .description = "ID of a netdev to use as a backend",
    .get   = get_netdev,
    .set   = set_netdev,
};

/* --- vlan --- */

static int print_vlan(DeviceState *dev, Property *prop, char *dest, size_t len)
{
    NetClientState **ptr = qdev_get_prop_ptr(dev, prop);

    if (*ptr) {
        int id;
        if (!net_hub_id_for_client(*ptr, &id)) {
            return snprintf(dest, len, "%d", id);
        }
    }

    return snprintf(dest, len, "<null>");
}

static void get_vlan(Object *obj, Visitor *v, const char *name, void *opaque,
                     Error **errp)
{
    DeviceState *dev = DEVICE(obj);
    Property *prop = opaque;
    NetClientState **ptr = qdev_get_prop_ptr(dev, prop);
    int32_t id = -1;

    if (*ptr) {
        int hub_id;
        if (!net_hub_id_for_client(*ptr, &hub_id)) {
            id = hub_id;
        }
    }

    visit_type_int32(v, name, &id, errp);
}

static void set_vlan(Object *obj, Visitor *v, const char *name, void *opaque,
                     Error **errp)
{
    DeviceState *dev = DEVICE(obj);
    Property *prop = opaque;
    NICPeers *peers_ptr = qdev_get_prop_ptr(dev, prop);
    NetClientState **ptr = &peers_ptr->ncs[0];
    Error *local_err = NULL;
    int32_t id;
    NetClientState *hubport;

    if (dev->realized) {
        qdev_prop_set_after_realize(dev, name, errp);
        return;
    }

    visit_type_int32(v, name, &id, &local_err);
    if (local_err) {
        error_propagate(errp, local_err);
        return;
    }
    if (id == -1) {
        *ptr = NULL;
        return;
    }
    if (*ptr) {
        error_set_from_qdev_prop_error(errp, -EINVAL, dev, prop, name);
        return;
    }

    hubport = net_hub_port_find(id);
    if (!hubport) {
        error_setg(errp, QERR_INVALID_PARAMETER_VALUE,
                   name, prop->info->name);
        return;
    }
    *ptr = hubport;
}

const PropertyInfo qdev_prop_vlan = {
    .name  = "int32",
    .description = "Integer VLAN id to connect to",
    .print = print_vlan,
    .get   = get_vlan,
    .set   = set_vlan,
};

void qdev_prop_set_drive(DeviceState *dev, const char *name,
                         BlockBackend *value, Error **errp)
{
    const char *ref = "";

    if (value) {
        ref = blk_name(value);
        if (!*ref) {
            const BlockDriverState *bs = blk_bs(value);
            if (bs) {
                ref = bdrv_get_node_name(bs);
            }
        }
    }

    object_property_set_str(OBJECT(dev), ref, name, errp);
}

void qdev_prop_set_chr(DeviceState *dev, const char *name,
                       Chardev *value)
{
    assert(!value || value->label);
    object_property_set_str(OBJECT(dev),
                            value ? value->label : "", name, &error_abort);
}

void qdev_prop_set_netdev(DeviceState *dev, const char *name,
                          NetClientState *value)
{
    assert(!value || value->name);
    object_property_set_str(OBJECT(dev),
                            value ? value->name : "", name, &error_abort);
}

void qdev_set_nic_properties(DeviceState *dev, NICInfo *nd)
{
    qdev_prop_set_macaddr(dev, "mac", nd->macaddr.a);
    if (nd->netdev) {
        qdev_prop_set_netdev(dev, "netdev", nd->netdev);
    }
    if (nd->nvectors != DEV_NVECTORS_UNSPECIFIED &&
        object_property_find(OBJECT(dev), "vectors", NULL)) {
        qdev_prop_set_uint32(dev, "vectors", nd->nvectors);
    }
    nd->instantiated = 1;
}<|MERGE_RESOLUTION|>--- conflicted
+++ resolved
@@ -21,11 +21,8 @@
 #include "net/hub.h"
 #include "qapi/visitor.h"
 #include "chardev/char-fe.h"
-<<<<<<< HEAD
 #include "sysemu/iothread.h"
-=======
 #include "sysemu/tpm_backend.h"
->>>>>>> 7a9dda0d
 
 static void get_pointer(Object *obj, Visitor *v, Property *prop,
                         char *(*print)(void *ptr),
