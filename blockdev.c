/*
 * QEMU host block devices
 *
 * Copyright (c) 2003-2008 Fabrice Bellard
 *
 * This work is licensed under the terms of the GNU GPL, version 2 or
 * later.  See the COPYING file in the top-level directory.
 *
 * This file incorporates work covered by the following copyright and
 * permission notice:
 *
 * Copyright (c) 2003-2008 Fabrice Bellard
 *
 * Permission is hereby granted, free of charge, to any person obtaining a copy
 * of this software and associated documentation files (the "Software"), to deal
 * in the Software without restriction, including without limitation the rights
 * to use, copy, modify, merge, publish, distribute, sublicense, and/or sell
 * copies of the Software, and to permit persons to whom the Software is
 * furnished to do so, subject to the following conditions:
 *
 * The above copyright notice and this permission notice shall be included in
 * all copies or substantial portions of the Software.
 *
 * THE SOFTWARE IS PROVIDED "AS IS", WITHOUT WARRANTY OF ANY KIND, EXPRESS OR
 * IMPLIED, INCLUDING BUT NOT LIMITED TO THE WARRANTIES OF MERCHANTABILITY,
 * FITNESS FOR A PARTICULAR PURPOSE AND NONINFRINGEMENT. IN NO EVENT SHALL
 * THE AUTHORS OR COPYRIGHT HOLDERS BE LIABLE FOR ANY CLAIM, DAMAGES OR OTHER
 * LIABILITY, WHETHER IN AN ACTION OF CONTRACT, TORT OR OTHERWISE, ARISING FROM,
 * OUT OF OR IN CONNECTION WITH THE SOFTWARE OR THE USE OR OTHER DEALINGS IN
 * THE SOFTWARE.
 */

#include "sysemu/blockdev.h"
#include "hw/block/block.h"
#include "block/blockjob.h"
#include "monitor/monitor.h"
#include "qapi/qmp/qerror.h"
#include "qemu/option.h"
#include "qemu/config-file.h"
#include "qapi/qmp/types.h"
#include "qapi-visit.h"
#include "qapi/qmp-output-visitor.h"
#include "sysemu/sysemu.h"
#include "block/block_int.h"
#include "qmp-commands.h"
#include "trace.h"
#include "sysemu/arch_init.h"

static QTAILQ_HEAD(drivelist, DriveInfo) drives = QTAILQ_HEAD_INITIALIZER(drives);

static const char *const if_name[IF_COUNT] = {
    [IF_NONE] = "none",
    [IF_IDE] = "ide",
    [IF_SCSI] = "scsi",
    [IF_FLOPPY] = "floppy",
    [IF_PFLASH] = "pflash",
    [IF_MTD] = "mtd",
    [IF_SD] = "sd",
    [IF_VIRTIO] = "virtio",
    [IF_XEN] = "xen",
};

static const int if_max_devs[IF_COUNT] = {
    /*
     * Do not change these numbers!  They govern how drive option
     * index maps to unit and bus.  That mapping is ABI.
     *
     * All controllers used to imlement if=T drives need to support
     * if_max_devs[T] units, for any T with if_max_devs[T] != 0.
     * Otherwise, some index values map to "impossible" bus, unit
     * values.
     *
     * For instance, if you change [IF_SCSI] to 255, -drive
     * if=scsi,index=12 no longer means bus=1,unit=5, but
     * bus=0,unit=12.  With an lsi53c895a controller (7 units max),
     * the drive can't be set up.  Regression.
     */
    [IF_IDE] = 2,
    [IF_SCSI] = 7,
};

/*
 * We automatically delete the drive when a device using it gets
 * unplugged.  Questionable feature, but we can't just drop it.
 * Device models call blockdev_mark_auto_del() to schedule the
 * automatic deletion, and generic qdev code calls blockdev_auto_del()
 * when deletion is actually safe.
 */
void blockdev_mark_auto_del(BlockDriverState *bs)
{
    DriveInfo *dinfo = drive_get_by_blockdev(bs);

    if (dinfo && !dinfo->enable_auto_del) {
        return;
    }

    if (bs->job) {
        block_job_cancel(bs->job);
    }
    if (dinfo) {
        dinfo->auto_del = 1;
    }
}

void blockdev_auto_del(BlockDriverState *bs)
{
    DriveInfo *dinfo = drive_get_by_blockdev(bs);

    if (dinfo && dinfo->auto_del) {
        drive_put_ref(dinfo);
    }
}

static int drive_index_to_bus_id(BlockInterfaceType type, int index)
{
    int max_devs = if_max_devs[type];
    return max_devs ? index / max_devs : 0;
}

static int drive_index_to_unit_id(BlockInterfaceType type, int index)
{
    int max_devs = if_max_devs[type];
    return max_devs ? index % max_devs : index;
}

QemuOpts *drive_def(const char *optstr)
{
    return qemu_opts_parse(qemu_find_opts("drive"), optstr, 0);
}

QemuOpts *drive_add(BlockInterfaceType type, int index, const char *file,
                    const char *optstr)
{
    QemuOpts *opts;
    char buf[32];

    opts = drive_def(optstr);
    if (!opts) {
        return NULL;
    }
    if (type != IF_DEFAULT) {
        qemu_opt_set(opts, "if", if_name[type]);
    }
    if (index >= 0) {
        snprintf(buf, sizeof(buf), "%d", index);
        qemu_opt_set(opts, "index", buf);
    }
    if (file)
        qemu_opt_set(opts, "file", file);
    return opts;
}

DriveInfo *drive_get(BlockInterfaceType type, int bus, int unit)
{
    DriveInfo *dinfo;

    /* seek interface, bus and unit */

    QTAILQ_FOREACH(dinfo, &drives, next) {
        if (dinfo->type == type &&
	    dinfo->bus == bus &&
	    dinfo->unit == unit)
            return dinfo;
    }

    return NULL;
}

DriveInfo *drive_get_by_index(BlockInterfaceType type, int index)
{
    return drive_get(type,
                     drive_index_to_bus_id(type, index),
                     drive_index_to_unit_id(type, index));
}

int drive_get_max_bus(BlockInterfaceType type)
{
    int max_bus;
    DriveInfo *dinfo;

    max_bus = -1;
    QTAILQ_FOREACH(dinfo, &drives, next) {
        if(dinfo->type == type &&
           dinfo->bus > max_bus)
            max_bus = dinfo->bus;
    }
    return max_bus;
}

/* Get a block device.  This should only be used for single-drive devices
   (e.g. SD/Floppy/MTD).  Multi-disk devices (scsi/ide) should use the
   appropriate bus.  */
DriveInfo *drive_get_next(BlockInterfaceType type)
{
    static int next_block_unit[IF_COUNT];

    return drive_get(type, 0, next_block_unit[type]++);
}

DriveInfo *drive_get_by_blockdev(BlockDriverState *bs)
{
    DriveInfo *dinfo;

    QTAILQ_FOREACH(dinfo, &drives, next) {
        if (dinfo->bdrv == bs) {
            return dinfo;
        }
    }
    return NULL;
}

static void bdrv_format_print(void *opaque, const char *name)
{
    error_printf(" %s", name);
}

static void drive_uninit(DriveInfo *dinfo)
{
    if (dinfo->opts) {
        qemu_opts_del(dinfo->opts);
    }

    bdrv_unref(dinfo->bdrv);
    g_free(dinfo->id);
    QTAILQ_REMOVE(&drives, dinfo, next);
    g_free(dinfo->serial);
    g_free(dinfo);
}

void drive_put_ref(DriveInfo *dinfo)
{
    assert(dinfo->refcount);
    if (--dinfo->refcount == 0) {
        drive_uninit(dinfo);
    }
}

void drive_get_ref(DriveInfo *dinfo)
{
    dinfo->refcount++;
}

typedef struct {
    QEMUBH *bh;
    BlockDriverState *bs;
} BDRVPutRefBH;

static void bdrv_put_ref_bh(void *opaque)
{
    BDRVPutRefBH *s = opaque;

    bdrv_unref(s->bs);
    qemu_bh_delete(s->bh);
    g_free(s);
}

/*
 * Release a BDS reference in a BH
 *
 * It is not safe to use bdrv_unref() from a callback function when the callers
 * still need the BlockDriverState.  In such cases we schedule a BH to release
 * the reference.
 */
static void bdrv_put_ref_bh_schedule(BlockDriverState *bs)
{
    BDRVPutRefBH *s;

    s = g_new(BDRVPutRefBH, 1);
    s->bh = qemu_bh_new(bdrv_put_ref_bh, s);
    s->bs = bs;
    qemu_bh_schedule(s->bh);
}

static int parse_block_error_action(const char *buf, bool is_read, Error **errp)
{
    if (!strcmp(buf, "ignore")) {
        return BLOCKDEV_ON_ERROR_IGNORE;
    } else if (!is_read && !strcmp(buf, "enospc")) {
        return BLOCKDEV_ON_ERROR_ENOSPC;
    } else if (!strcmp(buf, "stop")) {
        return BLOCKDEV_ON_ERROR_STOP;
    } else if (!strcmp(buf, "report")) {
        return BLOCKDEV_ON_ERROR_REPORT;
    } else {
        error_setg(errp, "'%s' invalid %s error action",
                   buf, is_read ? "read" : "write");
        return -1;
    }
}

static bool check_throttle_config(ThrottleConfig *cfg, Error **errp)
{
    if (throttle_conflicting(cfg)) {
        error_setg(errp, "bps/iops/max total values and read/write values"
                         " cannot be used at the same time");
        return false;
    }

    if (!throttle_is_valid(cfg)) {
        error_setg(errp, "bps/iops/maxs values must be 0 or greater");
        return false;
    }

    return true;
}

typedef enum { MEDIA_DISK, MEDIA_CDROM } DriveMediaType;

/* Takes the ownership of bs_opts */
static DriveInfo *blockdev_init(const char *file, QDict *bs_opts,
                                Error **errp)
{
    const char *buf;
    const char *serial;
    int ro = 0;
    int bdrv_flags = 0;
    int on_read_error, on_write_error;
    DriveInfo *dinfo;
    ThrottleConfig cfg;
    int snapshot = 0;
    bool copy_on_read;
    int ret;
    Error *error = NULL;
    QemuOpts *opts;
    const char *id;
    bool has_driver_specific_opts;
    BlockDriver *drv = NULL;

    /* Check common options by copying from bs_opts to opts, all other options
     * stay in bs_opts for processing by bdrv_open(). */
    id = qdict_get_try_str(bs_opts, "id");
    opts = qemu_opts_create(&qemu_common_drive_opts, id, 1, &error);
    if (error) {
        error_propagate(errp, error);
        return NULL;
    }

    qemu_opts_absorb_qdict(opts, bs_opts, &error);
    if (error) {
        error_propagate(errp, error);
        goto early_err;
    }

    if (id) {
        qdict_del(bs_opts, "id");
    }

    has_driver_specific_opts = !!qdict_size(bs_opts);

    /* extract parameters */
    snapshot = qemu_opt_get_bool(opts, "snapshot", 0);
    ro = qemu_opt_get_bool(opts, "read-only", 0);
    copy_on_read = qemu_opt_get_bool(opts, "copy-on-read", false);

    serial = qemu_opt_get(opts, "serial");

    if ((buf = qemu_opt_get(opts, "discard")) != NULL) {
        if (bdrv_parse_discard_flags(buf, &bdrv_flags) != 0) {
            error_setg(errp, "invalid discard option");
            goto early_err;
        }
    }

    if (qemu_opt_get_bool(opts, "cache.writeback", true)) {
        bdrv_flags |= BDRV_O_CACHE_WB;
    }
    if (qemu_opt_get_bool(opts, "cache.direct", false)) {
        bdrv_flags |= BDRV_O_NOCACHE;
    }
    if (qemu_opt_get_bool(opts, "cache.no-flush", false)) {
        bdrv_flags |= BDRV_O_NO_FLUSH;
    }

#ifdef CONFIG_LINUX_AIO
    if ((buf = qemu_opt_get(opts, "aio")) != NULL) {
        if (!strcmp(buf, "native")) {
            bdrv_flags |= BDRV_O_NATIVE_AIO;
        } else if (!strcmp(buf, "threads")) {
            /* this is the default */
        } else {
           error_setg(errp, "invalid aio option");
           goto early_err;
        }
    }
#endif

    if ((buf = qemu_opt_get(opts, "format")) != NULL) {
        if (is_help_option(buf)) {
            error_printf("Supported formats:");
            bdrv_iterate_format(bdrv_format_print, NULL);
            error_printf("\n");
            goto early_err;
        }

        drv = bdrv_find_format(buf);
        if (!drv) {
            error_setg(errp, "'%s' invalid format", buf);
            goto early_err;
        }
    }

    /* disk I/O throttling */
    memset(&cfg, 0, sizeof(cfg));
    cfg.buckets[THROTTLE_BPS_TOTAL].avg =
        qemu_opt_get_number(opts, "throttling.bps-total", 0);
    cfg.buckets[THROTTLE_BPS_READ].avg  =
        qemu_opt_get_number(opts, "throttling.bps-read", 0);
    cfg.buckets[THROTTLE_BPS_WRITE].avg =
        qemu_opt_get_number(opts, "throttling.bps-write", 0);
    cfg.buckets[THROTTLE_OPS_TOTAL].avg =
        qemu_opt_get_number(opts, "throttling.iops-total", 0);
    cfg.buckets[THROTTLE_OPS_READ].avg =
        qemu_opt_get_number(opts, "throttling.iops-read", 0);
    cfg.buckets[THROTTLE_OPS_WRITE].avg =
        qemu_opt_get_number(opts, "throttling.iops-write", 0);

    cfg.buckets[THROTTLE_BPS_TOTAL].max =
        qemu_opt_get_number(opts, "throttling.bps-total-max", 0);
    cfg.buckets[THROTTLE_BPS_READ].max  =
        qemu_opt_get_number(opts, "throttling.bps-read-max", 0);
    cfg.buckets[THROTTLE_BPS_WRITE].max =
        qemu_opt_get_number(opts, "throttling.bps-write-max", 0);
    cfg.buckets[THROTTLE_OPS_TOTAL].max =
        qemu_opt_get_number(opts, "throttling.iops-total-max", 0);
    cfg.buckets[THROTTLE_OPS_READ].max =
        qemu_opt_get_number(opts, "throttling.iops-read-max", 0);
    cfg.buckets[THROTTLE_OPS_WRITE].max =
        qemu_opt_get_number(opts, "throttling.iops-write-max", 0);

    cfg.op_size = qemu_opt_get_number(opts, "throttling.iops-size", 0);

    if (!check_throttle_config(&cfg, &error)) {
        error_propagate(errp, error);
        goto early_err;
    }

    on_write_error = BLOCKDEV_ON_ERROR_ENOSPC;
    if ((buf = qemu_opt_get(opts, "werror")) != NULL) {
        on_write_error = parse_block_error_action(buf, 0, &error);
        if (error) {
            error_propagate(errp, error);
            goto early_err;
        }
    }

    on_read_error = BLOCKDEV_ON_ERROR_REPORT;
    if ((buf = qemu_opt_get(opts, "rerror")) != NULL) {
        on_read_error = parse_block_error_action(buf, 1, &error);
        if (error) {
            error_propagate(errp, error);
            goto early_err;
        }
    }

    if (bdrv_find_node(qemu_opts_id(opts))) {
        error_setg(errp, "device id=%s is conflicting with a node-name",
                   qemu_opts_id(opts));
        goto early_err;
    }

    /* init */
    dinfo = g_malloc0(sizeof(*dinfo));
    dinfo->id = g_strdup(qemu_opts_id(opts));
    dinfo->bdrv = bdrv_new(dinfo->id);
    dinfo->bdrv->open_flags = snapshot ? BDRV_O_SNAPSHOT : 0;
    dinfo->bdrv->read_only = ro;
    dinfo->refcount = 1;
    if (serial != NULL) {
        dinfo->serial = g_strdup(serial);
    }
    QTAILQ_INSERT_TAIL(&drives, dinfo, next);

    bdrv_set_on_error(dinfo->bdrv, on_read_error, on_write_error);

    /* disk I/O throttling */
    if (throttle_enabled(&cfg)) {
        bdrv_io_limits_enable(dinfo->bdrv);
        bdrv_set_io_limits(dinfo->bdrv, &cfg);
    }

    if (!file || !*file) {
        if (has_driver_specific_opts) {
            file = NULL;
        } else {
            QDECREF(bs_opts);
            qemu_opts_del(opts);
            return dinfo;
        }
    }
    if (snapshot) {
        /* always use cache=unsafe with snapshot */
        bdrv_flags &= ~BDRV_O_CACHE_MASK;
        bdrv_flags |= (BDRV_O_SNAPSHOT|BDRV_O_CACHE_WB|BDRV_O_NO_FLUSH);
    }

    if (copy_on_read) {
        bdrv_flags |= BDRV_O_COPY_ON_READ;
    }

    if (runstate_check(RUN_STATE_INMIGRATE)) {
        bdrv_flags |= BDRV_O_INCOMING;
    }

    bdrv_flags |= ro ? 0 : BDRV_O_RDWR;

    QINCREF(bs_opts);
    ret = bdrv_open(dinfo->bdrv, file, bs_opts, bdrv_flags, drv, &error);

    if (ret < 0) {
        error_setg(errp, "could not open disk image %s: %s",
                   file ?: dinfo->id, error_get_pretty(error));
        error_free(error);
        goto err;
    }

    if (bdrv_key_required(dinfo->bdrv))
        autostart = 0;

    QDECREF(bs_opts);
    qemu_opts_del(opts);

    return dinfo;

err:
    bdrv_unref(dinfo->bdrv);
    g_free(dinfo->id);
    QTAILQ_REMOVE(&drives, dinfo, next);
    g_free(dinfo);
early_err:
    QDECREF(bs_opts);
    qemu_opts_del(opts);
    return NULL;
}

static void qemu_opt_rename(QemuOpts *opts, const char *from, const char *to)
{
    const char *value;

    value = qemu_opt_get(opts, from);
    if (value) {
        qemu_opt_set(opts, to, value);
        qemu_opt_unset(opts, from);
    }
}

QemuOptsList qemu_legacy_drive_opts = {
    .name = "drive",
    .head = QTAILQ_HEAD_INITIALIZER(qemu_legacy_drive_opts.head),
    .desc = {
        {
            .name = "bus",
            .type = QEMU_OPT_NUMBER,
            .help = "bus number",
        },{
            .name = "unit",
            .type = QEMU_OPT_NUMBER,
            .help = "unit number (i.e. lun for scsi)",
        },{
            .name = "index",
            .type = QEMU_OPT_NUMBER,
            .help = "index number",
        },{
            .name = "media",
            .type = QEMU_OPT_STRING,
            .help = "media type (disk, cdrom)",
        },{
            .name = "if",
            .type = QEMU_OPT_STRING,
            .help = "interface (ide, scsi, sd, mtd, floppy, pflash, virtio)",
        },{
            .name = "cyls",
            .type = QEMU_OPT_NUMBER,
            .help = "number of cylinders (ide disk geometry)",
        },{
            .name = "heads",
            .type = QEMU_OPT_NUMBER,
            .help = "number of heads (ide disk geometry)",
        },{
            .name = "secs",
            .type = QEMU_OPT_NUMBER,
            .help = "number of sectors (ide disk geometry)",
        },{
            .name = "trans",
            .type = QEMU_OPT_STRING,
            .help = "chs translation (auto, lba, none)",
        },{
            .name = "boot",
            .type = QEMU_OPT_BOOL,
            .help = "(deprecated, ignored)",
        },{
            .name = "addr",
            .type = QEMU_OPT_STRING,
            .help = "pci address (virtio only)",
        },{
            .name = "file",
            .type = QEMU_OPT_STRING,
            .help = "file name",
        },

        /* Options that are passed on, but have special semantics with -drive */
        {
            .name = "read-only",
            .type = QEMU_OPT_BOOL,
            .help = "open drive file as read-only",
        },{
            .name = "rerror",
            .type = QEMU_OPT_STRING,
            .help = "read error action",
        },{
            .name = "werror",
            .type = QEMU_OPT_STRING,
            .help = "write error action",
        },{
            .name = "copy-on-read",
            .type = QEMU_OPT_BOOL,
            .help = "copy read data from backing file into image file",
        },

        { /* end of list */ }
    },
};

DriveInfo *drive_init(QemuOpts *all_opts, BlockInterfaceType block_default_type)
{
    const char *value;
    DriveInfo *dinfo = NULL;
    QDict *bs_opts;
    QemuOpts *legacy_opts;
    DriveMediaType media = MEDIA_DISK;
    BlockInterfaceType type;
    int cyls, heads, secs, translation;
    int max_devs, bus_id, unit_id, index;
    const char *devaddr;
    const char *werror, *rerror;
    bool read_only = false;
    bool copy_on_read;
    const char *filename;
    Error *local_err = NULL;

    /* Change legacy command line options into QMP ones */
    qemu_opt_rename(all_opts, "iops", "throttling.iops-total");
    qemu_opt_rename(all_opts, "iops_rd", "throttling.iops-read");
    qemu_opt_rename(all_opts, "iops_wr", "throttling.iops-write");

    qemu_opt_rename(all_opts, "bps", "throttling.bps-total");
    qemu_opt_rename(all_opts, "bps_rd", "throttling.bps-read");
    qemu_opt_rename(all_opts, "bps_wr", "throttling.bps-write");

    qemu_opt_rename(all_opts, "iops_max", "throttling.iops-total-max");
    qemu_opt_rename(all_opts, "iops_rd_max", "throttling.iops-read-max");
    qemu_opt_rename(all_opts, "iops_wr_max", "throttling.iops-write-max");

    qemu_opt_rename(all_opts, "bps_max", "throttling.bps-total-max");
    qemu_opt_rename(all_opts, "bps_rd_max", "throttling.bps-read-max");
    qemu_opt_rename(all_opts, "bps_wr_max", "throttling.bps-write-max");

    qemu_opt_rename(all_opts,
                    "iops_size", "throttling.iops-size");

    qemu_opt_rename(all_opts, "readonly", "read-only");

    value = qemu_opt_get(all_opts, "cache");
    if (value) {
        int flags = 0;

        if (bdrv_parse_cache_flags(value, &flags) != 0) {
            error_report("invalid cache option");
            return NULL;
        }

        /* Specific options take precedence */
        if (!qemu_opt_get(all_opts, "cache.writeback")) {
            qemu_opt_set_bool(all_opts, "cache.writeback",
                              !!(flags & BDRV_O_CACHE_WB));
        }
        if (!qemu_opt_get(all_opts, "cache.direct")) {
            qemu_opt_set_bool(all_opts, "cache.direct",
                              !!(flags & BDRV_O_NOCACHE));
        }
        if (!qemu_opt_get(all_opts, "cache.no-flush")) {
            qemu_opt_set_bool(all_opts, "cache.no-flush",
                              !!(flags & BDRV_O_NO_FLUSH));
        }
        qemu_opt_unset(all_opts, "cache");
    }

    /* Get a QDict for processing the options */
    bs_opts = qdict_new();
    qemu_opts_to_qdict(all_opts, bs_opts);

    legacy_opts = qemu_opts_create(&qemu_legacy_drive_opts, NULL, 0,
                                   &error_abort);
    qemu_opts_absorb_qdict(legacy_opts, bs_opts, &local_err);
    if (local_err) {
        qerror_report_err(local_err);
        error_free(local_err);
        goto fail;
    }

    /* Deprecated option boot=[on|off] */
    if (qemu_opt_get(legacy_opts, "boot") != NULL) {
        fprintf(stderr, "qemu-kvm: boot=on|off is deprecated and will be "
                "ignored. Future versions will reject this parameter. Please "
                "update your scripts.\n");
    }

    /* Media type */
    value = qemu_opt_get(legacy_opts, "media");
    if (value) {
        if (!strcmp(value, "disk")) {
            media = MEDIA_DISK;
        } else if (!strcmp(value, "cdrom")) {
            media = MEDIA_CDROM;
            read_only = true;
        } else {
            error_report("'%s' invalid media", value);
            goto fail;
        }
    }

    /* copy-on-read is disabled with a warning for read-only devices */
    read_only |= qemu_opt_get_bool(legacy_opts, "read-only", false);
    copy_on_read = qemu_opt_get_bool(legacy_opts, "copy-on-read", false);

    if (read_only && copy_on_read) {
        error_report("warning: disabling copy-on-read on read-only drive");
        copy_on_read = false;
    }

    qdict_put(bs_opts, "read-only",
              qstring_from_str(read_only ? "on" : "off"));
    qdict_put(bs_opts, "copy-on-read",
              qstring_from_str(copy_on_read ? "on" :"off"));

    /* Controller type */
    value = qemu_opt_get(legacy_opts, "if");
    if (value) {
        for (type = 0;
             type < IF_COUNT && strcmp(value, if_name[type]);
             type++) {
        }
        if (type == IF_COUNT) {
            error_report("unsupported bus type '%s'", value);
            goto fail;
        }
    } else {
        type = block_default_type;
    }

    /* Geometry */
    cyls  = qemu_opt_get_number(legacy_opts, "cyls", 0);
    heads = qemu_opt_get_number(legacy_opts, "heads", 0);
    secs  = qemu_opt_get_number(legacy_opts, "secs", 0);

    if (cyls || heads || secs) {
        if (cyls < 1) {
            error_report("invalid physical cyls number");
            goto fail;
        }
        if (heads < 1) {
            error_report("invalid physical heads number");
            goto fail;
        }
        if (secs < 1) {
            error_report("invalid physical secs number");
            goto fail;
        }
    }

    translation = BIOS_ATA_TRANSLATION_AUTO;
    value = qemu_opt_get(legacy_opts, "trans");
    if (value != NULL) {
        if (!cyls) {
            error_report("'%s' trans must be used with cyls, heads and secs",
                         value);
            goto fail;
        }
        if (!strcmp(value, "none")) {
            translation = BIOS_ATA_TRANSLATION_NONE;
        } else if (!strcmp(value, "lba")) {
            translation = BIOS_ATA_TRANSLATION_LBA;
        } else if (!strcmp(value, "auto")) {
            translation = BIOS_ATA_TRANSLATION_AUTO;
        } else {
            error_report("'%s' invalid translation type", value);
            goto fail;
        }
    }

    if (media == MEDIA_CDROM) {
        if (cyls || secs || heads) {
            error_report("CHS can't be set with media=cdrom");
            goto fail;
        }
    }

    /* Device address specified by bus/unit or index.
     * If none was specified, try to find the first free one. */
    bus_id  = qemu_opt_get_number(legacy_opts, "bus", 0);
    unit_id = qemu_opt_get_number(legacy_opts, "unit", -1);
    index   = qemu_opt_get_number(legacy_opts, "index", -1);

    max_devs = if_max_devs[type];

    if (index != -1) {
        if (bus_id != 0 || unit_id != -1) {
            error_report("index cannot be used with bus and unit");
            goto fail;
        }
        bus_id = drive_index_to_bus_id(type, index);
        unit_id = drive_index_to_unit_id(type, index);
    }

    if (unit_id == -1) {
       unit_id = 0;
       while (drive_get(type, bus_id, unit_id) != NULL) {
           unit_id++;
           if (max_devs && unit_id >= max_devs) {
               unit_id -= max_devs;
               bus_id++;
           }
       }
    }

    if (max_devs && unit_id >= max_devs) {
        error_report("unit %d too big (max is %d)", unit_id, max_devs - 1);
        goto fail;
    }

    if (drive_get(type, bus_id, unit_id) != NULL) {
        error_report("drive with bus=%d, unit=%d (index=%d) exists",
                     bus_id, unit_id, index);
        goto fail;
    }

    /* no id supplied -> create one */
    if (qemu_opts_id(all_opts) == NULL) {
        char *new_id;
        const char *mediastr = "";
        if (type == IF_IDE || type == IF_SCSI) {
            mediastr = (media == MEDIA_CDROM) ? "-cd" : "-hd";
        }
        if (max_devs) {
            new_id = g_strdup_printf("%s%i%s%i", if_name[type], bus_id,
                                     mediastr, unit_id);
        } else {
            new_id = g_strdup_printf("%s%s%i", if_name[type],
                                     mediastr, unit_id);
        }
        qdict_put(bs_opts, "id", qstring_from_str(new_id));
        g_free(new_id);
    }

    /* Add virtio block device */
    devaddr = qemu_opt_get(legacy_opts, "addr");
    if (devaddr && type != IF_VIRTIO) {
        error_report("addr is not supported by this bus type");
        goto fail;
    }

    if (type == IF_VIRTIO) {
        QemuOpts *devopts;
        devopts = qemu_opts_create(qemu_find_opts("device"), NULL, 0,
                                   &error_abort);
        if (arch_type == QEMU_ARCH_S390X) {
            qemu_opt_set(devopts, "driver", "virtio-blk-s390");
        } else {
            qemu_opt_set(devopts, "driver", "virtio-blk-pci");
        }
        qemu_opt_set(devopts, "drive", qdict_get_str(bs_opts, "id"));
        if (devaddr) {
            qemu_opt_set(devopts, "addr", devaddr);
        }
    }

    filename = qemu_opt_get(legacy_opts, "file");

    /* Check werror/rerror compatibility with if=... */
    werror = qemu_opt_get(legacy_opts, "werror");
    if (werror != NULL) {
        if (type != IF_IDE && type != IF_SCSI && type != IF_VIRTIO &&
            type != IF_NONE) {
            error_report("werror is not supported by this bus type");
            goto fail;
        }
        qdict_put(bs_opts, "werror", qstring_from_str(werror));
    }

    rerror = qemu_opt_get(legacy_opts, "rerror");
    if (rerror != NULL) {
        if (type != IF_IDE && type != IF_VIRTIO && type != IF_SCSI &&
            type != IF_NONE) {
            error_report("rerror is not supported by this bus type");
            goto fail;
        }
        qdict_put(bs_opts, "rerror", qstring_from_str(rerror));
    }

    /* Actual block device init: Functionality shared with blockdev-add */
    dinfo = blockdev_init(filename, bs_opts, &local_err);
    if (dinfo == NULL) {
        if (local_err) {
            qerror_report_err(local_err);
            error_free(local_err);
        }
        goto fail;
    } else {
        assert(!local_err);
    }

    /* Set legacy DriveInfo fields */
    dinfo->enable_auto_del = true;
    dinfo->opts = all_opts;

    dinfo->cyls = cyls;
    dinfo->heads = heads;
    dinfo->secs = secs;
    dinfo->trans = translation;

    dinfo->type = type;
    dinfo->bus = bus_id;
    dinfo->unit = unit_id;
    dinfo->devaddr = devaddr;

    switch(type) {
    case IF_IDE:
    case IF_SCSI:
    case IF_XEN:
    case IF_NONE:
        dinfo->media_cd = media == MEDIA_CDROM;
        break;
    default:
        break;
    }

fail:
    qemu_opts_del(legacy_opts);
    return dinfo;
}

void do_commit(Monitor *mon, const QDict *qdict)
{
    const char *device = qdict_get_str(qdict, "device");
    BlockDriverState *bs;
    int ret;

    if (!strcmp(device, "all")) {
        ret = bdrv_commit_all();
    } else {
        bs = bdrv_find(device);
        if (!bs) {
            monitor_printf(mon, "Device '%s' not found\n", device);
            return;
        }
        ret = bdrv_commit(bs);
    }
    if (ret < 0) {
        monitor_printf(mon, "'commit' error for '%s': %s\n", device,
                       strerror(-ret));
    }
}

static void blockdev_do_action(int kind, void *data, Error **errp)
{
    TransactionAction action;
    TransactionActionList list;

    action.kind = kind;
    action.data = data;
    list.value = &action;
    list.next = NULL;
    qmp_transaction(&list, errp);
}

void qmp_blockdev_snapshot_sync(bool has_device, const char *device,
                                bool has_node_name, const char *node_name,
                                const char *snapshot_file,
                                bool has_snapshot_node_name,
                                const char *snapshot_node_name,
                                bool has_format, const char *format,
                                bool has_mode, NewImageMode mode, Error **errp)
{
    BlockdevSnapshot snapshot = {
        .has_device = has_device,
        .device = (char *) device,
        .has_node_name = has_node_name,
        .node_name = (char *) node_name,
        .snapshot_file = (char *) snapshot_file,
        .has_snapshot_node_name = has_snapshot_node_name,
        .snapshot_node_name = (char *) snapshot_node_name,
        .has_format = has_format,
        .format = (char *) format,
        .has_mode = has_mode,
        .mode = mode,
    };
    blockdev_do_action(TRANSACTION_ACTION_KIND_BLOCKDEV_SNAPSHOT_SYNC,
                       &snapshot, errp);
}

void qmp_blockdev_snapshot_internal_sync(const char *device,
                                         const char *name,
                                         Error **errp)
{
    BlockdevSnapshotInternal snapshot = {
        .device = (char *) device,
        .name = (char *) name
    };

    blockdev_do_action(TRANSACTION_ACTION_KIND_BLOCKDEV_SNAPSHOT_INTERNAL_SYNC,
                       &snapshot, errp);
}

SnapshotInfo *qmp_blockdev_snapshot_delete_internal_sync(const char *device,
                                                         bool has_id,
                                                         const char *id,
                                                         bool has_name,
                                                         const char *name,
                                                         Error **errp)
{
    BlockDriverState *bs = bdrv_find(device);
    QEMUSnapshotInfo sn;
    Error *local_err = NULL;
    SnapshotInfo *info = NULL;
    int ret;

    if (!bs) {
        error_set(errp, QERR_DEVICE_NOT_FOUND, device);
        return NULL;
    }

    if (!has_id) {
        id = NULL;
    }

    if (!has_name) {
        name = NULL;
    }

    if (!id && !name) {
        error_setg(errp, "Name or id must be provided");
        return NULL;
    }

    ret = bdrv_snapshot_find_by_id_and_name(bs, id, name, &sn, &local_err);
    if (local_err) {
        error_propagate(errp, local_err);
        return NULL;
    }
    if (!ret) {
        error_setg(errp,
                   "Snapshot with id '%s' and name '%s' does not exist on "
                   "device '%s'",
                   STR_OR_NULL(id), STR_OR_NULL(name), device);
        return NULL;
    }

    bdrv_snapshot_delete(bs, id, name, &local_err);
    if (local_err) {
        error_propagate(errp, local_err);
        return NULL;
    }

    info = g_malloc0(sizeof(SnapshotInfo));
    info->id = g_strdup(sn.id_str);
    info->name = g_strdup(sn.name);
    info->date_nsec = sn.date_nsec;
    info->date_sec = sn.date_sec;
    info->vm_state_size = sn.vm_state_size;
    info->vm_clock_nsec = sn.vm_clock_nsec % 1000000000;
    info->vm_clock_sec = sn.vm_clock_nsec / 1000000000;

    return info;
}

/* New and old BlockDriverState structs for group snapshots */

typedef struct BlkTransactionState BlkTransactionState;

/* Only prepare() may fail. In a single transaction, only one of commit() or
   abort() will be called, clean() will always be called if it present. */
typedef struct BdrvActionOps {
    /* Size of state struct, in bytes. */
    size_t instance_size;
    /* Prepare the work, must NOT be NULL. */
    void (*prepare)(BlkTransactionState *common, Error **errp);
    /* Commit the changes, can be NULL. */
    void (*commit)(BlkTransactionState *common);
    /* Abort the changes on fail, can be NULL. */
    void (*abort)(BlkTransactionState *common);
    /* Clean up resource in the end, can be NULL. */
    void (*clean)(BlkTransactionState *common);
} BdrvActionOps;

/*
 * This structure must be arranged as first member in child type, assuming
 * that compiler will also arrange it to the same address with parent instance.
 * Later it will be used in free().
 */
struct BlkTransactionState {
    TransactionAction *action;
    const BdrvActionOps *ops;
    QSIMPLEQ_ENTRY(BlkTransactionState) entry;
};

/* internal snapshot private data */
typedef struct InternalSnapshotState {
    BlkTransactionState common;
    BlockDriverState *bs;
    QEMUSnapshotInfo sn;
} InternalSnapshotState;

static void internal_snapshot_prepare(BlkTransactionState *common,
                                      Error **errp)
{
    const char *device;
    const char *name;
    BlockDriverState *bs;
    QEMUSnapshotInfo old_sn, *sn;
    bool ret;
    qemu_timeval tv;
    BlockdevSnapshotInternal *internal;
    InternalSnapshotState *state;
    int ret1;

    g_assert(common->action->kind ==
             TRANSACTION_ACTION_KIND_BLOCKDEV_SNAPSHOT_INTERNAL_SYNC);
    internal = common->action->blockdev_snapshot_internal_sync;
    state = DO_UPCAST(InternalSnapshotState, common, common);

    /* 1. parse input */
    device = internal->device;
    name = internal->name;

    /* 2. check for validation */
    bs = bdrv_find(device);
    if (!bs) {
        error_set(errp, QERR_DEVICE_NOT_FOUND, device);
        return;
    }

    if (!bdrv_is_inserted(bs)) {
        error_set(errp, QERR_DEVICE_HAS_NO_MEDIUM, device);
        return;
    }

    if (bdrv_is_read_only(bs)) {
        error_set(errp, QERR_DEVICE_IS_READ_ONLY, device);
        return;
    }

    if (!bdrv_can_snapshot(bs)) {
        error_set(errp, QERR_BLOCK_FORMAT_FEATURE_NOT_SUPPORTED,
                  bs->drv->format_name, device, "internal snapshot");
        return;
    }

    if (!strlen(name)) {
        error_setg(errp, "Name is empty");
        return;
    }

    /* check whether a snapshot with name exist */
    ret = bdrv_snapshot_find_by_id_and_name(bs, NULL, name, &old_sn, errp);
    if (error_is_set(errp)) {
        return;
    } else if (ret) {
        error_setg(errp,
                   "Snapshot with name '%s' already exists on device '%s'",
                   name, device);
        return;
    }

    /* 3. take the snapshot */
    sn = &state->sn;
    pstrcpy(sn->name, sizeof(sn->name), name);
    qemu_gettimeofday(&tv);
    sn->date_sec = tv.tv_sec;
    sn->date_nsec = tv.tv_usec * 1000;
    sn->vm_clock_nsec = qemu_clock_get_ns(QEMU_CLOCK_VIRTUAL);

    ret1 = bdrv_snapshot_create(bs, sn);
    if (ret1 < 0) {
        error_setg_errno(errp, -ret1,
                         "Failed to create snapshot '%s' on device '%s'",
                         name, device);
        return;
    }

    /* 4. succeed, mark a snapshot is created */
    state->bs = bs;
}

static void internal_snapshot_abort(BlkTransactionState *common)
{
    InternalSnapshotState *state =
                             DO_UPCAST(InternalSnapshotState, common, common);
    BlockDriverState *bs = state->bs;
    QEMUSnapshotInfo *sn = &state->sn;
    Error *local_error = NULL;

    if (!bs) {
        return;
    }

    if (bdrv_snapshot_delete(bs, sn->id_str, sn->name, &local_error) < 0) {
        error_report("Failed to delete snapshot with id '%s' and name '%s' on "
                     "device '%s' in abort: %s",
                     sn->id_str,
                     sn->name,
                     bdrv_get_device_name(bs),
                     error_get_pretty(local_error));
        error_free(local_error);
    }
}

/* external snapshot private data */
typedef struct ExternalSnapshotState {
    BlkTransactionState common;
    BlockDriverState *old_bs;
    BlockDriverState *new_bs;
} ExternalSnapshotState;

static void external_snapshot_prepare(BlkTransactionState *common,
                                      Error **errp)
{
    BlockDriver *drv;
    int flags, ret;
    QDict *options = NULL;
    Error *local_err = NULL;
    bool has_device = false;
    const char *device;
    bool has_node_name = false;
    const char *node_name;
    bool has_snapshot_node_name = false;
    const char *snapshot_node_name;
    const char *new_image_file;
    const char *format = "qcow2";
    enum NewImageMode mode = NEW_IMAGE_MODE_ABSOLUTE_PATHS;
    ExternalSnapshotState *state =
                             DO_UPCAST(ExternalSnapshotState, common, common);
    TransactionAction *action = common->action;

    /* get parameters */
    g_assert(action->kind == TRANSACTION_ACTION_KIND_BLOCKDEV_SNAPSHOT_SYNC);

    has_device = action->blockdev_snapshot_sync->has_device;
    device = action->blockdev_snapshot_sync->device;
    has_node_name = action->blockdev_snapshot_sync->has_node_name;
    node_name = action->blockdev_snapshot_sync->node_name;
    has_snapshot_node_name =
        action->blockdev_snapshot_sync->has_snapshot_node_name;
    snapshot_node_name = action->blockdev_snapshot_sync->snapshot_node_name;

    new_image_file = action->blockdev_snapshot_sync->snapshot_file;
    if (action->blockdev_snapshot_sync->has_format) {
        format = action->blockdev_snapshot_sync->format;
    }
    if (action->blockdev_snapshot_sync->has_mode) {
        mode = action->blockdev_snapshot_sync->mode;
    }

    /* start processing */
    drv = bdrv_find_format(format);
    if (!drv) {
        error_set(errp, QERR_INVALID_BLOCK_FORMAT, format);
        return;
    }

    state->old_bs = bdrv_lookup_bs(has_device ? device : NULL,
                                   has_node_name ? node_name : NULL,
                                   &local_err);
    if (local_err) {
        error_propagate(errp, local_err);
        return;
    }

    if (has_node_name && !has_snapshot_node_name) {
        error_setg(errp, "New snapshot node name missing");
        return;
    }

    if (has_snapshot_node_name && bdrv_find_node(snapshot_node_name)) {
        error_setg(errp, "New snapshot node name already existing");
        return;
    }

    if (!bdrv_is_inserted(state->old_bs)) {
        error_set(errp, QERR_DEVICE_HAS_NO_MEDIUM, device);
        return;
    }

    if (bdrv_in_use(state->old_bs)) {
        error_set(errp, QERR_DEVICE_IN_USE, device);
        return;
    }

    if (!bdrv_is_read_only(state->old_bs)) {
        if (bdrv_flush(state->old_bs)) {
            error_set(errp, QERR_IO_ERROR);
            return;
        }
    }

    if (!bdrv_is_first_non_filter(state->old_bs)) {
        error_set(errp, QERR_FEATURE_DISABLED, "snapshot");
        return;
    }

    flags = state->old_bs->open_flags;

    /* create new image w/backing file */
    if (mode != NEW_IMAGE_MODE_EXISTING) {
        bdrv_img_create(new_image_file, format,
                        state->old_bs->filename,
                        state->old_bs->drv->format_name,
                        NULL, -1, flags, &local_err, false);
        if (local_err) {
            error_propagate(errp, local_err);
            return;
        }
    }

    if (has_snapshot_node_name) {
        options = qdict_new();
        qdict_put(options, "node-name",
                  qstring_from_str(snapshot_node_name));
    }

    /* We will manually add the backing_hd field to the bs later */
    state->new_bs = bdrv_new("");
    /* TODO Inherit bs->options or only take explicit options with an
     * extended QMP command? */
    ret = bdrv_open(state->new_bs, new_image_file, options,
                    flags | BDRV_O_NO_BACKING, drv, &local_err);
    if (ret != 0) {
        error_propagate(errp, local_err);
    }
}

static void external_snapshot_commit(BlkTransactionState *common)
{
    ExternalSnapshotState *state =
                             DO_UPCAST(ExternalSnapshotState, common, common);

    /* This removes our old bs and adds the new bs */
    bdrv_append(state->new_bs, state->old_bs);
    /* We don't need (or want) to use the transactional
     * bdrv_reopen_multiple() across all the entries at once, because we
     * don't want to abort all of them if one of them fails the reopen */
    bdrv_reopen(state->new_bs, state->new_bs->open_flags & ~BDRV_O_RDWR,
                NULL);
}

static void external_snapshot_abort(BlkTransactionState *common)
{
    ExternalSnapshotState *state =
                             DO_UPCAST(ExternalSnapshotState, common, common);
    if (state->new_bs) {
        bdrv_unref(state->new_bs);
    }
}

typedef struct DriveBackupState {
    BlkTransactionState common;
    BlockDriverState *bs;
    BlockJob *job;
} DriveBackupState;

static void drive_backup_prepare(BlkTransactionState *common, Error **errp)
{
    DriveBackupState *state = DO_UPCAST(DriveBackupState, common, common);
    DriveBackup *backup;
    Error *local_err = NULL;

    assert(common->action->kind == TRANSACTION_ACTION_KIND_DRIVE_BACKUP);
    backup = common->action->drive_backup;

    qmp_drive_backup(backup->device, backup->target,
                     backup->has_format, backup->format,
                     backup->sync,
                     backup->has_mode, backup->mode,
                     backup->has_speed, backup->speed,
                     backup->has_on_source_error, backup->on_source_error,
                     backup->has_on_target_error, backup->on_target_error,
                     &local_err);
    if (local_err) {
        error_propagate(errp, local_err);
        state->bs = NULL;
        state->job = NULL;
        return;
    }

    state->bs = bdrv_find(backup->device);
    state->job = state->bs->job;
}

static void drive_backup_abort(BlkTransactionState *common)
{
    DriveBackupState *state = DO_UPCAST(DriveBackupState, common, common);
    BlockDriverState *bs = state->bs;

    /* Only cancel if it's the job we started */
    if (bs && bs->job && bs->job == state->job) {
        block_job_cancel_sync(bs->job);
    }
}

static void abort_prepare(BlkTransactionState *common, Error **errp)
{
    error_setg(errp, "Transaction aborted using Abort action");
}

static void abort_commit(BlkTransactionState *common)
{
    g_assert_not_reached(); /* this action never succeeds */
}

static const BdrvActionOps actions[] = {
    [TRANSACTION_ACTION_KIND_BLOCKDEV_SNAPSHOT_SYNC] = {
        .instance_size = sizeof(ExternalSnapshotState),
        .prepare  = external_snapshot_prepare,
        .commit   = external_snapshot_commit,
        .abort = external_snapshot_abort,
    },
    [TRANSACTION_ACTION_KIND_DRIVE_BACKUP] = {
        .instance_size = sizeof(DriveBackupState),
        .prepare = drive_backup_prepare,
        .abort = drive_backup_abort,
    },
    [TRANSACTION_ACTION_KIND_ABORT] = {
        .instance_size = sizeof(BlkTransactionState),
        .prepare = abort_prepare,
        .commit = abort_commit,
    },
    [TRANSACTION_ACTION_KIND_BLOCKDEV_SNAPSHOT_INTERNAL_SYNC] = {
        .instance_size = sizeof(InternalSnapshotState),
        .prepare  = internal_snapshot_prepare,
        .abort = internal_snapshot_abort,
    },
};

/*
 * 'Atomic' group snapshots.  The snapshots are taken as a set, and if any fail
 *  then we do not pivot any of the devices in the group, and abandon the
 *  snapshots
 */
void qmp_transaction(TransactionActionList *dev_list, Error **errp)
{
    TransactionActionList *dev_entry = dev_list;
    BlkTransactionState *state, *next;
    Error *local_err = NULL;

    QSIMPLEQ_HEAD(snap_bdrv_states, BlkTransactionState) snap_bdrv_states;
    QSIMPLEQ_INIT(&snap_bdrv_states);

    /* drain all i/o before any snapshots */
    bdrv_drain_all();

    /* We don't do anything in this loop that commits us to the snapshot */
    while (NULL != dev_entry) {
        TransactionAction *dev_info = NULL;
        const BdrvActionOps *ops;

        dev_info = dev_entry->value;
        dev_entry = dev_entry->next;

        assert(dev_info->kind < ARRAY_SIZE(actions));

        ops = &actions[dev_info->kind];
        assert(ops->instance_size > 0);

        state = g_malloc0(ops->instance_size);
        state->ops = ops;
        state->action = dev_info;
        QSIMPLEQ_INSERT_TAIL(&snap_bdrv_states, state, entry);

        state->ops->prepare(state, &local_err);
        if (local_err) {
            error_propagate(errp, local_err);
            goto delete_and_fail;
        }
    }

    QSIMPLEQ_FOREACH(state, &snap_bdrv_states, entry) {
        if (state->ops->commit) {
            state->ops->commit(state);
        }
    }

    /* success */
    goto exit;

delete_and_fail:
    /*
    * failure, and it is all-or-none; abandon each new bs, and keep using
    * the original bs for all images
    */
    QSIMPLEQ_FOREACH(state, &snap_bdrv_states, entry) {
        if (state->ops->abort) {
            state->ops->abort(state);
        }
    }
exit:
    QSIMPLEQ_FOREACH_SAFE(state, &snap_bdrv_states, entry, next) {
        if (state->ops->clean) {
            state->ops->clean(state);
        }
        g_free(state);
    }
}


static void eject_device(BlockDriverState *bs, int force, Error **errp)
{
    if (bdrv_in_use(bs)) {
        error_set(errp, QERR_DEVICE_IN_USE, bdrv_get_device_name(bs));
        return;
    }
    if (!bdrv_dev_has_removable_media(bs)) {
        error_set(errp, QERR_DEVICE_NOT_REMOVABLE, bdrv_get_device_name(bs));
        return;
    }

    if (bdrv_dev_is_medium_locked(bs) && !bdrv_dev_is_tray_open(bs)) {
        bdrv_dev_eject_request(bs, force);
        if (!force) {
            error_set(errp, QERR_DEVICE_LOCKED, bdrv_get_device_name(bs));
            return;
        }
    }

    bdrv_close(bs);
}

void qmp_eject(const char *device, bool has_force, bool force, Error **errp)
{
    BlockDriverState *bs;

    bs = bdrv_find(device);
    if (!bs) {
        error_set(errp, QERR_DEVICE_NOT_FOUND, device);
        return;
    }

    eject_device(bs, force, errp);
}

void qmp_block_passwd(bool has_device, const char *device,
                      bool has_node_name, const char *node_name,
                      const char *password, Error **errp)
{
    Error *local_err = NULL;
    BlockDriverState *bs;
    int err;

    bs = bdrv_lookup_bs(has_device ? device : NULL,
                        has_node_name ? node_name : NULL,
                        &local_err);
    if (local_err) {
        error_propagate(errp, local_err);
        return;
    }

    err = bdrv_set_key(bs, password);
    if (err == -EINVAL) {
        error_set(errp, QERR_DEVICE_NOT_ENCRYPTED, bdrv_get_device_name(bs));
        return;
    } else if (err < 0) {
        error_set(errp, QERR_INVALID_PASSWORD);
        return;
    }
}

static void qmp_bdrv_open_encrypted(BlockDriverState *bs, const char *filename,
                                    int bdrv_flags, BlockDriver *drv,
                                    const char *password, Error **errp)
{
    Error *local_err = NULL;
    int ret;

    ret = bdrv_open(bs, filename, NULL, bdrv_flags, drv, &local_err);
    if (ret < 0) {
        error_propagate(errp, local_err);
        return;
    }

    if (bdrv_key_required(bs)) {
        if (password) {
            if (bdrv_set_key(bs, password) < 0) {
                error_set(errp, QERR_INVALID_PASSWORD);
            }
        } else {
            error_set(errp, QERR_DEVICE_ENCRYPTED, bdrv_get_device_name(bs),
                      bdrv_get_encrypted_filename(bs));
        }
    } else if (password) {
        error_set(errp, QERR_DEVICE_NOT_ENCRYPTED, bdrv_get_device_name(bs));
    }
}

void qmp_change_blockdev(const char *device, const char *filename,
                         const char *format, Error **errp)
{
    BlockDriverState *bs;
    BlockDriver *drv = NULL;
    int bdrv_flags;
    Error *err = NULL;

    bs = bdrv_find(device);
    if (!bs) {
        error_set(errp, QERR_DEVICE_NOT_FOUND, device);
        return;
    }

    if (format) {
        drv = bdrv_find_whitelisted_format(format, bs->read_only);
        if (!drv) {
            error_set(errp, QERR_INVALID_BLOCK_FORMAT, format);
            return;
        }
    }

    eject_device(bs, 0, &err);
    if (err) {
        error_propagate(errp, err);
        return;
    }

    bdrv_flags = bdrv_is_read_only(bs) ? 0 : BDRV_O_RDWR;
    bdrv_flags |= bdrv_is_snapshot(bs) ? BDRV_O_SNAPSHOT : 0;

    qmp_bdrv_open_encrypted(bs, filename, bdrv_flags, drv, NULL, errp);
}

/* throttling disk I/O limits */
void qmp_block_set_io_throttle(const char *device, int64_t bps, int64_t bps_rd,
                               int64_t bps_wr,
                               int64_t iops,
                               int64_t iops_rd,
                               int64_t iops_wr,
                               bool has_bps_max,
                               int64_t bps_max,
                               bool has_bps_rd_max,
                               int64_t bps_rd_max,
                               bool has_bps_wr_max,
                               int64_t bps_wr_max,
                               bool has_iops_max,
                               int64_t iops_max,
                               bool has_iops_rd_max,
                               int64_t iops_rd_max,
                               bool has_iops_wr_max,
                               int64_t iops_wr_max,
                               bool has_iops_size,
                               int64_t iops_size, Error **errp)
{
    ThrottleConfig cfg;
    BlockDriverState *bs;

    bs = bdrv_find(device);
    if (!bs) {
        error_set(errp, QERR_DEVICE_NOT_FOUND, device);
        return;
    }

    memset(&cfg, 0, sizeof(cfg));
    cfg.buckets[THROTTLE_BPS_TOTAL].avg = bps;
    cfg.buckets[THROTTLE_BPS_READ].avg  = bps_rd;
    cfg.buckets[THROTTLE_BPS_WRITE].avg = bps_wr;

    cfg.buckets[THROTTLE_OPS_TOTAL].avg = iops;
    cfg.buckets[THROTTLE_OPS_READ].avg  = iops_rd;
    cfg.buckets[THROTTLE_OPS_WRITE].avg = iops_wr;

    if (has_bps_max) {
        cfg.buckets[THROTTLE_BPS_TOTAL].max = bps_max;
    }
    if (has_bps_rd_max) {
        cfg.buckets[THROTTLE_BPS_READ].max = bps_rd_max;
    }
    if (has_bps_wr_max) {
        cfg.buckets[THROTTLE_BPS_WRITE].max = bps_wr_max;
    }
    if (has_iops_max) {
        cfg.buckets[THROTTLE_OPS_TOTAL].max = iops_max;
    }
    if (has_iops_rd_max) {
        cfg.buckets[THROTTLE_OPS_READ].max = iops_rd_max;
    }
    if (has_iops_wr_max) {
        cfg.buckets[THROTTLE_OPS_WRITE].max = iops_wr_max;
    }

    if (has_iops_size) {
        cfg.op_size = iops_size;
    }

    if (!check_throttle_config(&cfg, errp)) {
        return;
    }

    if (!bs->io_limits_enabled && throttle_enabled(&cfg)) {
        bdrv_io_limits_enable(bs);
    } else if (bs->io_limits_enabled && !throttle_enabled(&cfg)) {
        bdrv_io_limits_disable(bs);
    }

    if (bs->io_limits_enabled) {
        bdrv_set_io_limits(bs, &cfg);
    }
}

int do_drive_del(Monitor *mon, const QDict *qdict, QObject **ret_data)
{
    const char *id = qdict_get_str(qdict, "id");
    BlockDriverState *bs;

    bs = bdrv_find(id);
    if (!bs) {
        qerror_report(QERR_DEVICE_NOT_FOUND, id);
        return -1;
    }
    if (bdrv_in_use(bs)) {
        qerror_report(QERR_DEVICE_IN_USE, id);
        return -1;
    }

    /* quiesce block driver; prevent further io */
    bdrv_drain_all();
    bdrv_flush(bs);
    bdrv_close(bs);

    /* if we have a device attached to this BlockDriverState
     * then we need to make the drive anonymous until the device
     * can be removed.  If this is a drive with no device backing
     * then we can just get rid of the block driver state right here.
     */
    if (bdrv_get_attached_dev(bs)) {
        bdrv_make_anon(bs);

        /* Further I/O must not pause the guest */
        bdrv_set_on_error(bs, BLOCKDEV_ON_ERROR_REPORT,
                          BLOCKDEV_ON_ERROR_REPORT);
    } else {
        drive_uninit(drive_get_by_blockdev(bs));
    }

    return 0;
}

void qmp_block_resize(bool has_device, const char *device,
                      bool has_node_name, const char *node_name,
                      int64_t size, Error **errp)
{
    Error *local_err = NULL;
    BlockDriverState *bs;
    int ret;

    bs = bdrv_lookup_bs(has_device ? device : NULL,
                        has_node_name ? node_name : NULL,
                        &local_err);
    if (local_err) {
        error_propagate(errp, local_err);
        return;
    }

    if (!bdrv_is_first_non_filter(bs)) {
        error_set(errp, QERR_FEATURE_DISABLED, "resize");
        return;
    }

    if (size < 0) {
        error_set(errp, QERR_INVALID_PARAMETER_VALUE, "size", "a >0 size");
        return;
    }

    /* complete all in-flight operations before resizing the device */
    bdrv_drain_all();

    ret = bdrv_truncate(bs, size);
    switch (ret) {
    case 0:
        break;
    case -ENOMEDIUM:
        error_set(errp, QERR_DEVICE_HAS_NO_MEDIUM, device);
        break;
    case -ENOTSUP:
        error_set(errp, QERR_UNSUPPORTED);
        break;
    case -EACCES:
        error_set(errp, QERR_DEVICE_IS_READ_ONLY, device);
        break;
    case -EBUSY:
        error_set(errp, QERR_DEVICE_IN_USE, device);
        break;
    default:
        error_setg_errno(errp, -ret, "Could not resize");
        break;
    }
}

static void block_job_cb(void *opaque, int ret)
{
    BlockDriverState *bs = opaque;
    QObject *obj;

    trace_block_job_cb(bs, bs->job, ret);

    assert(bs->job);
    obj = qobject_from_block_job(bs->job);
    if (ret < 0) {
        QDict *dict = qobject_to_qdict(obj);
        qdict_put(dict, "error", qstring_from_str(strerror(-ret)));
    }

    if (block_job_is_cancelled(bs->job)) {
        monitor_protocol_event(QEVENT_BLOCK_JOB_CANCELLED, obj);
    } else {
        monitor_protocol_event(QEVENT_BLOCK_JOB_COMPLETED, obj);
    }
    qobject_decref(obj);

    bdrv_put_ref_bh_schedule(bs);
}

void qmp_block_stream(const char *device, bool has_base,
                      const char *base, bool has_speed, int64_t speed,
                      bool has_on_error, BlockdevOnError on_error,
                      Error **errp)
{
    BlockDriverState *bs;
    BlockDriverState *base_bs = NULL;
    Error *local_err = NULL;

    if (!has_on_error) {
        on_error = BLOCKDEV_ON_ERROR_REPORT;
    }

    bs = bdrv_find(device);
    if (!bs) {
        error_set(errp, QERR_DEVICE_NOT_FOUND, device);
        return;
    }

    if (base) {
        base_bs = bdrv_find_backing_image(bs, base);
        if (base_bs == NULL) {
            error_set(errp, QERR_BASE_NOT_FOUND, base);
            return;
        }
    }

    stream_start(bs, base_bs, base, has_speed ? speed : 0,
                 on_error, block_job_cb, bs, &local_err);
    if (local_err) {
        error_propagate(errp, local_err);
        return;
    }

    trace_qmp_block_stream(bs, bs->job);
}

void qmp_block_commit(const char *device,
                      bool has_base, const char *base, const char *top,
                      bool has_speed, int64_t speed,
                      Error **errp)
{
    BlockDriverState *bs;
    BlockDriverState *base_bs, *top_bs;
    Error *local_err = NULL;
    /* This will be part of the QMP command, if/when the
     * BlockdevOnError change for blkmirror makes it in
     */
    BlockdevOnError on_error = BLOCKDEV_ON_ERROR_REPORT;

    /* drain all i/o before commits */
    bdrv_drain_all();

    bs = bdrv_find(device);
    if (!bs) {
        error_set(errp, QERR_DEVICE_NOT_FOUND, device);
        return;
    }

    /* default top_bs is the active layer */
    top_bs = bs;

    if (top) {
        if (strcmp(bs->filename, top) != 0) {
            top_bs = bdrv_find_backing_image(bs, top);
        }
    }

    if (top_bs == NULL) {
        error_setg(errp, "Top image file %s not found", top ? top : "NULL");
        return;
    }

    if (has_base && base) {
        base_bs = bdrv_find_backing_image(top_bs, base);
    } else {
        base_bs = bdrv_find_base(top_bs);
    }

    if (base_bs == NULL) {
        error_set(errp, QERR_BASE_NOT_FOUND, base ? base : "NULL");
        return;
    }

    if (top_bs == bs) {
        commit_active_start(bs, base_bs, speed, on_error, block_job_cb,
                            bs, &local_err);
    } else {
        commit_start(bs, base_bs, top_bs, speed, on_error, block_job_cb, bs,
                    &local_err);
    }
    if (local_err != NULL) {
        error_propagate(errp, local_err);
        return;
    }
}

void qmp_drive_backup(const char *device, const char *target,
                      bool has_format, const char *format,
                      enum MirrorSyncMode sync,
                      bool has_mode, enum NewImageMode mode,
                      bool has_speed, int64_t speed,
                      bool has_on_source_error, BlockdevOnError on_source_error,
                      bool has_on_target_error, BlockdevOnError on_target_error,
                      Error **errp)
{
    BlockDriverState *bs;
    BlockDriverState *target_bs;
    BlockDriverState *source = NULL;
    BlockDriver *drv = NULL;
    Error *local_err = NULL;
    int flags;
    int64_t size;
    int ret;

    if (!has_speed) {
        speed = 0;
    }
    if (!has_on_source_error) {
        on_source_error = BLOCKDEV_ON_ERROR_REPORT;
    }
    if (!has_on_target_error) {
        on_target_error = BLOCKDEV_ON_ERROR_REPORT;
    }
    if (!has_mode) {
        mode = NEW_IMAGE_MODE_ABSOLUTE_PATHS;
    }

    bs = bdrv_find(device);
    if (!bs) {
        error_set(errp, QERR_DEVICE_NOT_FOUND, device);
        return;
    }

    if (!bdrv_is_inserted(bs)) {
        error_set(errp, QERR_DEVICE_HAS_NO_MEDIUM, device);
        return;
    }

    if (!has_format) {
        format = mode == NEW_IMAGE_MODE_EXISTING ? NULL : bs->drv->format_name;
    }
    if (format) {
        drv = bdrv_find_format(format);
        if (!drv) {
            error_set(errp, QERR_INVALID_BLOCK_FORMAT, format);
            return;
        }
    }

    if (bdrv_in_use(bs)) {
        error_set(errp, QERR_DEVICE_IN_USE, device);
        return;
    }

    flags = bs->open_flags | BDRV_O_RDWR;

    /* See if we have a backing HD we can use to create our new image
     * on top of. */
    if (sync == MIRROR_SYNC_MODE_TOP) {
        source = bs->backing_hd;
        if (!source) {
            sync = MIRROR_SYNC_MODE_FULL;
        }
    }
    if (sync == MIRROR_SYNC_MODE_NONE) {
        source = bs;
    }

    size = bdrv_getlength(bs);
    if (size < 0) {
        error_setg_errno(errp, -size, "bdrv_getlength failed");
        return;
    }

    if (mode != NEW_IMAGE_MODE_EXISTING) {
        assert(format && drv);
        if (source) {
            bdrv_img_create(target, format, source->filename,
                            source->drv->format_name, NULL,
                            size, flags, &local_err, false);
        } else {
            bdrv_img_create(target, format, NULL, NULL, NULL,
                            size, flags, &local_err, false);
        }
    }

    if (local_err) {
        error_propagate(errp, local_err);
        return;
    }

    target_bs = bdrv_new("");
    ret = bdrv_open(target_bs, target, NULL, flags, drv, &local_err);
    if (ret < 0) {
        bdrv_unref(target_bs);
        error_propagate(errp, local_err);
        return;
    }

    backup_start(bs, target_bs, speed, sync, on_source_error, on_target_error,
                 block_job_cb, bs, &local_err);
    if (local_err != NULL) {
        bdrv_unref(target_bs);
        error_propagate(errp, local_err);
        return;
    }
}

BlockDeviceInfoList *qmp_query_named_block_nodes(Error **errp)
{
    return bdrv_named_nodes_list();
}

#define DEFAULT_MIRROR_BUF_SIZE   (10 << 20)

void qmp_drive_mirror(const char *device, const char *target,
                      bool has_format, const char *format,
                      enum MirrorSyncMode sync,
                      bool has_mode, enum NewImageMode mode,
                      bool has_speed, int64_t speed,
                      bool has_granularity, uint32_t granularity,
                      bool has_buf_size, int64_t buf_size,
                      bool has_on_source_error, BlockdevOnError on_source_error,
                      bool has_on_target_error, BlockdevOnError on_target_error,
                      Error **errp)
{
    BlockDriverState *bs;
    BlockDriverState *source, *target_bs;
    BlockDriver *drv = NULL;
    Error *local_err = NULL;
    int flags;
    int64_t size;
    int ret;

    if (!has_speed) {
        speed = 0;
    }
    if (!has_on_source_error) {
        on_source_error = BLOCKDEV_ON_ERROR_REPORT;
    }
    if (!has_on_target_error) {
        on_target_error = BLOCKDEV_ON_ERROR_REPORT;
    }
    if (!has_mode) {
        mode = NEW_IMAGE_MODE_ABSOLUTE_PATHS;
    }
    if (!has_granularity) {
        granularity = 0;
    }
    if (!has_buf_size) {
        buf_size = DEFAULT_MIRROR_BUF_SIZE;
    }

    if (granularity != 0 && (granularity < 512 || granularity > 1048576 * 64)) {
        error_set(errp, QERR_INVALID_PARAMETER, device);
        return;
    }
    if (granularity & (granularity - 1)) {
        error_set(errp, QERR_INVALID_PARAMETER, device);
        return;
    }

    bs = bdrv_find(device);
    if (!bs) {
        error_set(errp, QERR_DEVICE_NOT_FOUND, device);
        return;
    }

    if (!bdrv_is_inserted(bs)) {
        error_set(errp, QERR_DEVICE_HAS_NO_MEDIUM, device);
        return;
    }

    if (!has_format) {
        format = mode == NEW_IMAGE_MODE_EXISTING ? NULL : bs->drv->format_name;
    }
    if (format) {
        drv = bdrv_find_format(format);
        if (!drv) {
            error_set(errp, QERR_INVALID_BLOCK_FORMAT, format);
            return;
        }
    }

    if (bdrv_in_use(bs)) {
        error_set(errp, QERR_DEVICE_IN_USE, device);
        return;
    }

    flags = bs->open_flags | BDRV_O_RDWR;
    source = bs->backing_hd;
    if (!source && sync == MIRROR_SYNC_MODE_TOP) {
        sync = MIRROR_SYNC_MODE_FULL;
    }
    if (sync == MIRROR_SYNC_MODE_NONE) {
        source = bs;
    }

    size = bdrv_getlength(bs);
    if (size < 0) {
        error_setg_errno(errp, -size, "bdrv_getlength failed");
        return;
    }

    if ((sync == MIRROR_SYNC_MODE_FULL || !source)
        && mode != NEW_IMAGE_MODE_EXISTING)
    {
        /* create new image w/o backing file */
        assert(format && drv);
        bdrv_img_create(target, format,
                        NULL, NULL, NULL, size, flags, &local_err, false);
    } else {
        switch (mode) {
        case NEW_IMAGE_MODE_EXISTING:
            break;
        case NEW_IMAGE_MODE_ABSOLUTE_PATHS:
            /* create new image with backing file */
            bdrv_img_create(target, format,
                            source->filename,
                            source->drv->format_name,
                            NULL, size, flags, &local_err, false);
            break;
        default:
            abort();
        }
    }

    if (local_err) {
        error_propagate(errp, local_err);
        return;
    }

    /* Mirroring takes care of copy-on-write using the source's backing
     * file.
     */
    target_bs = bdrv_new("");
    ret = bdrv_open(target_bs, target, NULL, flags | BDRV_O_NO_BACKING, drv,
                    &local_err);
    if (ret < 0) {
        bdrv_unref(target_bs);
        error_propagate(errp, local_err);
        return;
    }

    mirror_start(bs, target_bs, speed, granularity, buf_size, sync,
                 on_source_error, on_target_error,
                 block_job_cb, bs, &local_err);
    if (local_err != NULL) {
        bdrv_unref(target_bs);
        error_propagate(errp, local_err);
        return;
    }
}

static BlockJob *find_block_job(const char *device)
{
    BlockDriverState *bs;

    bs = bdrv_find(device);
    if (!bs || !bs->job) {
        return NULL;
    }
    return bs->job;
}

void qmp_block_job_set_speed(const char *device, int64_t speed, Error **errp)
{
    BlockJob *job = find_block_job(device);

    if (!job) {
        error_set(errp, QERR_BLOCK_JOB_NOT_ACTIVE, device);
        return;
    }

    block_job_set_speed(job, speed, errp);
}

void qmp_block_job_cancel(const char *device,
                          bool has_force, bool force, Error **errp)
{
    BlockJob *job = find_block_job(device);

    if (!has_force) {
        force = false;
    }

    if (!job) {
        error_set(errp, QERR_BLOCK_JOB_NOT_ACTIVE, device);
        return;
    }
    if (job->paused && !force) {
        error_set(errp, QERR_BLOCK_JOB_PAUSED, device);
        return;
    }

    trace_qmp_block_job_cancel(job);
    block_job_cancel(job);
}

void qmp_block_job_pause(const char *device, Error **errp)
{
    BlockJob *job = find_block_job(device);

    if (!job) {
        error_set(errp, QERR_BLOCK_JOB_NOT_ACTIVE, device);
        return;
    }

    trace_qmp_block_job_pause(job);
    block_job_pause(job);
}

void qmp_block_job_resume(const char *device, Error **errp)
{
    BlockJob *job = find_block_job(device);

    if (!job) {
        error_set(errp, QERR_BLOCK_JOB_NOT_ACTIVE, device);
        return;
    }

    trace_qmp_block_job_resume(job);
    block_job_resume(job);
}

void qmp_block_job_complete(const char *device, Error **errp)
{
    BlockJob *job = find_block_job(device);

    if (!job) {
        error_set(errp, QERR_BLOCK_JOB_NOT_ACTIVE, device);
        return;
    }

    trace_qmp_block_job_complete(job);
    block_job_complete(job, errp);
}

void qmp_blockdev_add(BlockdevOptions *options, Error **errp)
{
    QmpOutputVisitor *ov = qmp_output_visitor_new();
    QObject *obj;
    QDict *qdict;
    Error *local_err = NULL;

    /* Require an ID in the top level */
    if (!options->has_id) {
        error_setg(errp, "Block device needs an ID");
        goto fail;
    }

    /* TODO Sort it out in raw-posix and drive_init: Reject aio=native with
     * cache.direct=false instead of silently switching to aio=threads, except
     * if called from drive_init.
     *
     * For now, simply forbidding the combination for all drivers will do. */
    if (options->has_aio && options->aio == BLOCKDEV_AIO_OPTIONS_NATIVE) {
        bool direct = options->cache->has_direct && options->cache->direct;
        if (!options->has_cache && !direct) {
            error_setg(errp, "aio=native requires cache.direct=true");
            goto fail;
        }
    }

    visit_type_BlockdevOptions(qmp_output_get_visitor(ov),
                               &options, NULL, &local_err);
    if (local_err) {
        error_propagate(errp, local_err);
        goto fail;
    }

    obj = qmp_output_get_qobject(ov);
    qdict = qobject_to_qdict(obj);

    qdict_flatten(qdict);

<<<<<<< HEAD
    blockdev_init(NULL, qdict, &local_err);
    if (error_is_set(&local_err)) {
=======
    blockdev_init(NULL, qdict, IF_NONE, &local_err);
    if (local_err) {
>>>>>>> 1094fd3a
        error_propagate(errp, local_err);
        goto fail;
    }

fail:
    qmp_output_visitor_cleanup(ov);
}

static void do_qmp_query_block_jobs_one(void *opaque, BlockDriverState *bs)
{
    BlockJobInfoList **prev = opaque;
    BlockJob *job = bs->job;

    if (job) {
        BlockJobInfoList *elem = g_new0(BlockJobInfoList, 1);
        elem->value = block_job_query(bs->job);
        (*prev)->next = elem;
        *prev = elem;
    }
}

BlockJobInfoList *qmp_query_block_jobs(Error **errp)
{
    /* Dummy is a fake list element for holding the head pointer */
    BlockJobInfoList dummy = {};
    BlockJobInfoList *prev = &dummy;
    bdrv_iterate(do_qmp_query_block_jobs_one, &prev);
    return dummy.next;
}

QemuOptsList qemu_common_drive_opts = {
    .name = "drive",
    .head = QTAILQ_HEAD_INITIALIZER(qemu_common_drive_opts.head),
    .desc = {
        {
            .name = "snapshot",
            .type = QEMU_OPT_BOOL,
            .help = "enable/disable snapshot mode",
        },{
            .name = "discard",
            .type = QEMU_OPT_STRING,
            .help = "discard operation (ignore/off, unmap/on)",
        },{
            .name = "cache.writeback",
            .type = QEMU_OPT_BOOL,
            .help = "enables writeback mode for any caches",
        },{
            .name = "cache.direct",
            .type = QEMU_OPT_BOOL,
            .help = "enables use of O_DIRECT (bypass the host page cache)",
        },{
            .name = "cache.no-flush",
            .type = QEMU_OPT_BOOL,
            .help = "ignore any flush requests for the device",
        },{
            .name = "aio",
            .type = QEMU_OPT_STRING,
            .help = "host AIO implementation (threads, native)",
        },{
            .name = "format",
            .type = QEMU_OPT_STRING,
            .help = "disk format (raw, qcow2, ...)",
        },{
            .name = "serial",
            .type = QEMU_OPT_STRING,
            .help = "disk serial number",
        },{
            .name = "rerror",
            .type = QEMU_OPT_STRING,
            .help = "read error action",
        },{
            .name = "werror",
            .type = QEMU_OPT_STRING,
            .help = "write error action",
        },{
            .name = "read-only",
            .type = QEMU_OPT_BOOL,
            .help = "open drive file as read-only",
        },{
            .name = "throttling.iops-total",
            .type = QEMU_OPT_NUMBER,
            .help = "limit total I/O operations per second",
        },{
            .name = "throttling.iops-read",
            .type = QEMU_OPT_NUMBER,
            .help = "limit read operations per second",
        },{
            .name = "throttling.iops-write",
            .type = QEMU_OPT_NUMBER,
            .help = "limit write operations per second",
        },{
            .name = "throttling.bps-total",
            .type = QEMU_OPT_NUMBER,
            .help = "limit total bytes per second",
        },{
            .name = "throttling.bps-read",
            .type = QEMU_OPT_NUMBER,
            .help = "limit read bytes per second",
        },{
            .name = "throttling.bps-write",
            .type = QEMU_OPT_NUMBER,
            .help = "limit write bytes per second",
        },{
            .name = "throttling.iops-total-max",
            .type = QEMU_OPT_NUMBER,
            .help = "I/O operations burst",
        },{
            .name = "throttling.iops-read-max",
            .type = QEMU_OPT_NUMBER,
            .help = "I/O operations read burst",
        },{
            .name = "throttling.iops-write-max",
            .type = QEMU_OPT_NUMBER,
            .help = "I/O operations write burst",
        },{
            .name = "throttling.bps-total-max",
            .type = QEMU_OPT_NUMBER,
            .help = "total bytes burst",
        },{
            .name = "throttling.bps-read-max",
            .type = QEMU_OPT_NUMBER,
            .help = "total bytes read burst",
        },{
            .name = "throttling.bps-write-max",
            .type = QEMU_OPT_NUMBER,
            .help = "total bytes write burst",
        },{
            .name = "throttling.iops-size",
            .type = QEMU_OPT_NUMBER,
            .help = "when limiting by iops max size of an I/O in bytes",
        },{
            .name = "copy-on-read",
            .type = QEMU_OPT_BOOL,
            .help = "copy read data from backing file into image file",
        },
        { /* end of list */ }
    },
};

QemuOptsList qemu_drive_opts = {
    .name = "drive",
    .head = QTAILQ_HEAD_INITIALIZER(qemu_drive_opts.head),
    .desc = {
        /*
         * no elements => accept any params
         * validation will happen later
         */
        { /* end of list */ }
    },
};<|MERGE_RESOLUTION|>--- conflicted
+++ resolved
@@ -2299,13 +2299,8 @@
 
     qdict_flatten(qdict);
 
-<<<<<<< HEAD
     blockdev_init(NULL, qdict, &local_err);
-    if (error_is_set(&local_err)) {
-=======
-    blockdev_init(NULL, qdict, IF_NONE, &local_err);
     if (local_err) {
->>>>>>> 1094fd3a
         error_propagate(errp, local_err);
         goto fail;
     }
